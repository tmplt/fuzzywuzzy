#pragma once

#include "common.hpp"

#include <algorithm>  // std::max_element()

namespace fuzz {

namespace utils {

int percent_round(double val);

int intr(double val);

vector<string> split_string(const string &str, const char c = ' ');

string& trim(string &str);

string join(const vector<string> &v, const string &sep = " ");

string full_process(string str);

size_t min(size_t a, size_t b);

#ifdef CPP17

template <typename First, typename ... T>
decltype(auto) max(const First &f, const T & ... t)
{
    const First *retval = &f;
    ( (retval = &std::max(*retval, t)), ... );
    return *retval;
}

#else

/*
 * An "extension" of std::max() so that more than two arguments
 * can be passed. The first argument decides what everything else
 * is casted too.
 *
 * Hopefully the compiler will complain if we pass this something stupid.
 * NOTE: Can this be done when omitting first?
 */
template <typename T, typename... Args>
auto max(const T &first, const Args&... args)
{
    std::vector<T> vec = {first, static_cast<T>(args)...};
    auto max = std::max_element(vec.cbegin(), vec.cend());

    return *max;
}

<<<<<<< HEAD
=======
#endif

>>>>>>> acd5095d
}  // utils utils

}  // utils fuzz<|MERGE_RESOLUTION|>--- conflicted
+++ resolved
@@ -51,11 +51,8 @@
     return *max;
 }
 
-<<<<<<< HEAD
-=======
 #endif
 
->>>>>>> acd5095d
 }  // utils utils
-
+  
 }  // utils fuzz